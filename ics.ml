--- conflicted
+++ resolved
@@ -22,14 +22,6 @@
   sig
     type b
 
-<<<<<<< HEAD
-    (** [random_from_dist ?xmin ?xmax ?ymin ?ymax f] draws a random
-        number from the distribution given by [f].  The number will be
-        in the range [xmin] to [xmax]; [ymin] to [ymax] should bound
-        the magnitude of [f] over this range of arguments. *)
-    val random_from_dist : ?xmin : float -> ?xmax : float -> ?ymin : float -> 
-      ?ymax : float -> (float -> float) -> float
-=======
     (** Orbital elements for binary description. *)
     type orbit_elements = {
       m : float; (** Mean anomaly. *)
@@ -39,7 +31,13 @@
       capom : float; (** Longitude of ascending node. *)
       omega : float (** Argument of periapsis. *)
     }
->>>>>>> 351f22e4
+
+    (** [random_from_dist ?xmin ?xmax ?ymin ?ymax f] draws a random
+        number from the distribution given by [f].  The number will be
+        in the range [xmin] to [xmax]; [ymin] to [ymax] should bound
+        the magnitude of [f] over this range of arguments. *)
+    val random_from_dist : ?xmin : float -> ?xmax : float -> ?ymin : float -> 
+      ?ymax : float -> (float -> float) -> float
 
     (** Construct a constant-density spherical distribution with the
         given number of bodies at zero kinetic energy. *)
